import numpy as np
import itertools


def _length(x):
    return np.sum(np.abs(x) ** 2, axis=-1) ** (1.0 / 2)


def corners(bbox):
    """Get the corners of a box in N-dim"""
    mins = bbox[::2]
    maxs = bbox[1::2]
    return np.array(list(itertools.product(*zip(mins, maxs))))


def _gather_corners(domains):
    corners = [d.corners for d in domains if d.corners is not None]
    if len(corners) == 0:
        return None
    else:
        return np.concatenate(corners)


class Union:
    def __init__(self, domains):
        geom_dim = [d.dim for d in domains]
        assert np.all(geom_dim != 2) or np.all(geom_dim != 3)
        self.dim = geom_dim[0]
        if self.dim == 2:
            self.bbox = (
                min(d.bbox[0] for d in domains),
                max(d.bbox[1] for d in domains),
                min(d.bbox[2] for d in domains),
                max(d.bbox[3] for d in domains),
            )
        elif self.dim == 3:
            self.bbox = (
                min(d.bbox[0] for d in domains),
                max(d.bbox[1] for d in domains),
                min(d.bbox[2] for d in domains),
                max(d.bbox[3] for d in domains),
                min(d.bbox[4] for d in domains),
                max(d.bbox[5] for d in domains),
            )
        self.corners = _gather_corners(domains)
        self.domains = domains

    def eval(self, x):
        return np.minimum.reduce([d.eval(x) for d in self.domains])


class Intersection:
    def __init__(self, domains):
        geom_dim = [d.dim for d in domains]
        assert np.all(geom_dim != 2) or np.all(geom_dim != 3)
        self.dim = geom_dim[0]
        if self.dim == 2:
            self.bbox = (
                min(d.bbox[0] for d in domains),
                max(d.bbox[1] for d in domains),
                min(d.bbox[2] for d in domains),
                max(d.bbox[3] for d in domains),
            )
        elif self.dim == 3:
            self.bbox = (
                min(d.bbox[0] for d in domains),
                max(d.bbox[1] for d in domains),
                min(d.bbox[2] for d in domains),
                max(d.bbox[3] for d in domains),
                min(d.bbox[4] for d in domains),
                max(d.bbox[5] for d in domains),
            )
        self.corners = _gather_corners(domains)
        self.domains = domains

    def eval(self, x):
        return np.maximum.reduce([d.eval(x) for d in self.domains])


class Difference:
    def __init__(self, domains):
        geom_dim = [d.dim for d in domains]
        assert np.all(geom_dim != 2) or np.all(geom_dim != 3)
        self.dim = geom_dim[0]
        if self.dim == 2:
            self.bbox = (
                min(d.bbox[0] for d in domains),
                max(d.bbox[1] for d in domains),
                min(d.bbox[2] for d in domains),
                max(d.bbox[3] for d in domains),
            )
        elif self.dim == 3:
            self.bbox = (
                min(d.bbox[0] for d in domains),
                max(d.bbox[1] for d in domains),
                min(d.bbox[2] for d in domains),
                max(d.bbox[3] for d in domains),
                min(d.bbox[4] for d in domains),
                max(d.bbox[5] for d in domains),
            )
        self.corners = _gather_corners(domains)
        self.domains = domains

    def eval(self, x):
        return np.maximum.reduce(
            [-d.eval(x) if n > 0 else d.eval(x) for n, d in enumerate(self.domains)]
        )


class Disk:
    def __init__(self, x0, r):
        self.dim = 2
        self.corners = None
        self.xc = x0[0]
        self.yc = x0[1]
        self.r = r
        self.bbox = (x0[0] - r, x0[0] + r, x0[1] - r, x0[1] + r)

    def eval(self, x):
        return _ddisk(x, self.xc, self.yc, self.r)


class Ball:
    def __init__(self, x0, r):
        self.dim = 3
        self.corners = None
        self.xc = x0[0]
        self.yc = x0[1]
        self.zc = x0[2]
        self.r = r
        self.bbox = (x0[0] - r, x0[0] + r, x0[1] - r, x0[1] + r, x0[2] - r, x0[2] + r)

    def eval(self, x):
        return dball(x, self.xc, self.yc, self.zc, self.r)


class Rectangle:
    def __init__(self, bbox):
        self.dim = 2
        self.corners = corners(bbox)
        self.bbox = bbox

    def eval(self, x):
        return drectangle(x, self.bbox[0], self.bbox[1], self.bbox[2], self.bbox[3])


class Cube:
    def __init__(self, bbox):
        self.dim = 3
        self.corners = corners(bbox)
        self.bbox = bbox

    def eval(self, x):
        return dblock(
            x,
            self.bbox[0],
            self.bbox[1],
            self.bbox[2],
            self.bbox[3],
            self.bbox[4],
            self.bbox[5],
        )


class Torus:
    def __init__(self, r1, r2):
        """A torus with outer radius `r1` and inner radius of `r2`"""
        assert r1 > 0.0 and r2 > 0.0
        z = 2 * max(r1, r2)
        self.dim = 3
        self.bbox = (-2 * z, 2 * z, -2 * z, 2 * z, -2 * z, 2 * z)
        self.t = (r1, r2)
        self.corners = None

    def eval(self, x):
        xz = np.column_stack((x[:, 0], x[:, 2]))
        q = np.column_stack((_length(xz) - self.t[0], x[:, 1]))
        return _length(q) - self.t[1]


class Prism:
    def __init__(self, b, h):
        self.bbox = (-b, +b, -b, +b, -h, +h)
        self.h = (b, h)
        self.corners = None

    def eval(self, x):
        q = np.abs(x)
        return np.maximum(
            q[:, 2] - self.h[1],
            np.maximum(q[:, 0] * 0.866025 + x[:, 1] * 0.5, -x[:, 1]) - self.h[0] * 0.5,
        )


class Cylinder:
    def __init__(self, h=1.0, r=0.5):
<<<<<<< HEAD
        assert h > 0.0 and r > 0.0
        sz = max(h, r)
        self.dim = 3
=======
        assert h > 0.0 or r > 0.0
        sz = max(h, r)
>>>>>>> 723061db
        self.bbox = (-2 * sz, 2 * sz, -2 * sz, 2 * sz, -2 * sz, 2 * sz)
        self.h = (r, h)
        self.corners = None

    def eval(self, x):
        xz = np.column_stack((x[:, 0], x[:, 2]))
        lxz = np.column_stack((_length(xz), x[:, 1]))
        d = np.abs(lxz) - self.h
        return np.minimum(np.maximum(d[:, 0], d[:, 1]), 0.0) + _length(
            np.maximum(d, 0.0)
        )


def _ddisk(p, xc, yc, r):
    """Signed distance to disk centered at xc, yc with radius r."""
    return np.sqrt(((p - np.array([xc, yc])) ** 2).sum(-1)) - r


def dball(p, xc, yc, zc, r):
    """Signed distance function for a ball centered at xc,yc,zc with radius  r."""
    return np.sqrt((p[:, 0] - xc) ** 2 + (p[:, 1] - yc) ** 2 + (p[:, 2] - zc) ** 2) - r


def drectangle(p, x1, x2, y1, y2):
    min = np.minimum
    """Signed distance function for rectangle with corners (x1,y1), (x2,y1),
    (x1,y2), (x2,y2).
    This has an incorrect distance to the four corners but that isn't a big deal
    """
    return -min(min(min(-y1 + p[:, 1], y2 - p[:, 1]), -x1 + p[:, 0]), x2 - p[:, 0])


def dblock0(p, x1, x2, y1, y2, z1, z2):
    # adapted from:
    # https://github.com/nschloe/dmsh/blob/3305c417d373d509c78491b24e77409411aa18c2/dmsh/geometry/rectangle.py#L31
    # outside dist
    # https://gamedev.stackexchange.com/a/44496
    w = x2 - x1
    h = y2 - y1
    d = z2 - z1
    cx = (x1 + x2) / 2
    cy = (y1 + y2) / 2
    cz = (z1 + z2) / 2
    dx = np.abs(p[:, 0] - cx) - w / 2
    dy = np.abs(p[:, 1] - cy) - h / 2
    dz = np.abs(p[:, 2] - cz) - d / 2
    is_inside = (dx <= 0) & (dy <= 0) & (dz <= 0)
    dx[dx < 0.0] = 0.0
    dy[dy < 0.0] = 0.0
    dz[dz < 0.0] = 0.0
    dist = np.sqrt(dx ** 2 + dy ** 2 + dz ** 2)
    # inside dist
    a = np.array(
        [
            p[is_inside, 0] - x1,
            x2 - p[is_inside, 0],
            p[is_inside, 1] - y1,
            y2 - p[is_inside, 1],
            p[is_inside, 2] - z1,
            z2 - p[is_inside, 2],
        ]
    )
    dist[is_inside] = -np.min(a, axis=0)
    return dist


def dblock(p, x1, x2, y1, y2, z1, z2):
    min = np.minimum
    return -min(
        min(
            min(min(min(-z1 + p[:, 2], z2 - p[:, 2]), -y1 + p[:, 1]), y2 - p[:, 1]),
            -x1 + p[:, 0],
        ),
        x2 - p[:, 0],
    )<|MERGE_RESOLUTION|>--- conflicted
+++ resolved
@@ -182,6 +182,7 @@
     def __init__(self, b, h):
         self.bbox = (-b, +b, -b, +b, -h, +h)
         self.h = (b, h)
+        self.dim = 3
         self.corners = None
 
     def eval(self, x):
@@ -194,14 +195,9 @@
 
 class Cylinder:
     def __init__(self, h=1.0, r=0.5):
-<<<<<<< HEAD
         assert h > 0.0 and r > 0.0
         sz = max(h, r)
         self.dim = 3
-=======
-        assert h > 0.0 or r > 0.0
-        sz = max(h, r)
->>>>>>> 723061db
         self.bbox = (-2 * sz, 2 * sz, -2 * sz, 2 * sz, -2 * sz, 2 * sz)
         self.h = (r, h)
         self.corners = None
