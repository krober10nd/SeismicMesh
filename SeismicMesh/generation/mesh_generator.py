--- conflicted
+++ resolved
@@ -402,13 +402,10 @@
 
     DT = _select_cgal_dim(dim)
 
-<<<<<<< HEAD
-    pfix, nfix = _unpack_pfix(dim, gen_opts, comm)
-=======
+
     pfix, nfix = _unpack_pfix(dim, opts, comm)
     if comm.rank == 0:
         print_msg1("Constraining " + str(nfix) + " fixed points..")
->>>>>>> 96a376cc
 
     fh, p, extents = _initialize_points(
         dim, geps, bbox, fh, fd, h0, gen_opts, pfix, comm
