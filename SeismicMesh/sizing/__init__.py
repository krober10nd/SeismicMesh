--- conflicted
+++ resolved
@@ -1,4 +1,3 @@
-<<<<<<< HEAD
 from .mesh_size_function import (
     get_sizing_function_from_segy,
     write_velocity_model,
@@ -9,11 +8,4 @@
     "get_sizing_function_from_segy",
     "write_velocity_model",
     "plot_sizing_function",
-]
-
-#
-=======
-from .mesh_size_function import MeshSizeFunction, read_segy
-
-__all__ = ["MeshSizeFunction", "read_segy"]
->>>>>>> 5d189a7e
+]