# encoding: utf-8
# -----------------------------------------------------------------------------
#  Copyright (C) 2020 Keith Jared Roberts

#  Distributed under the terms of the GNU General Public License. You should
#  have received a copy of the license along with this program. If not,
#  see <http://www.gnu.org/licenses/>.

from . import decomp, geometry, migration
from .geometry import (
    Ball,
    Disk,
    Cube,
<<<<<<< HEAD
=======
    Cylinder,
>>>>>>> 7e8d687b
    Rectangle,
    Union,
    Intersection,
    Difference,
<<<<<<< HEAD
    Repeat,
=======
    Torus,
    Prism,
>>>>>>> 7e8d687b
)
from .generation import generate_mesh, sliver_removal
from .sizing import (
    get_sizing_function_from_segy,
    write_velocity_model,
    plot_sizing_function,
    SizeFunction,
)
from .__about__ import __version__


__all__ = [
    "__version__",
    "geometry",
    "Rectangle",
    "Cube",
    "Cylinder",
    "Disk",
    "Union",
    "Torus",
    "Prism",
    "Ball",
    "Intersection",
    "Difference",
    "get_sizing_function_from_segy",
    "write_velocity_model",
    "plot_sizing_function",
    "generate_mesh",
    "sliver_removal",
    "decomp",
    "migration",
    "SizeFunction",
    "Repeat",
]<|MERGE_RESOLUTION|>--- conflicted
+++ resolved
@@ -11,20 +11,13 @@
     Ball,
     Disk,
     Cube,
-<<<<<<< HEAD
-=======
-    Cylinder,
->>>>>>> 7e8d687b
     Rectangle,
     Union,
     Intersection,
     Difference,
-<<<<<<< HEAD
     Repeat,
-=======
     Torus,
     Prism,
->>>>>>> 7e8d687b
 )
 from .generation import generate_mesh, sliver_removal
 from .sizing import (
